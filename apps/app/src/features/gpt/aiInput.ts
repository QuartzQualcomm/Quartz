import { LitElement, PropertyValues, html } from "lit";
import { customElement, property } from "lit/decorators.js";
import { ITimelineStore, useTimelineStore } from "../../states/timelineStore";
import { IUIStore, uiStore } from "../../states/uiStore";
import { chatLLMStore, IChatLLMPanelStore } from "../../states/chatLLM";
import { ToastController } from "../../controllers/toast";
import { actionParsor, parseCommands } from "./resultParser";
import { getLocationEnv } from "../../functions/getLocationEnv";
import {
  addTextElement,
  addShapeElement,
  renderNewImage,
} from "../../../reponseHandlers";

@customElement("ai-input")
export class AiInput extends LitElement {
  isEnter: boolean;
  constructor() {
    super();
    this.isEnter = false;
  }

  toast = new ToastController(this);

  @property()
  uiState: IUIStore = uiStore.getInitialState();
  chatLLMState: IChatLLMPanelStore = chatLLMStore.getInitialState();
  timelineState: ITimelineStore = useTimelineStore.getInitialState();

  createRenderRoot() {
    // const parser = parseCommands(
    //   `ADD VIDEO "/folder/day.mp4" x=0:y=0:w=1920:h=1080:t=0:d=30 ADD TEXT "Daily Vlog" x=50:y=50:w=300:t=1:d=3 ADD TEXT "이건텍스트임" x=0:y=0:w=200:t=5:d=2 ADD TEXT "이건텍스트임" x=0:y=0:w=200:t=8:d=2`,
    // );

    // console.log(parser);

    // actionParsor(parser);
    if (getLocationEnv() != "electron") {
      this.classList.add("d-none");
    }

    return this;
  }

  handleEnter(event) {
    if (event.key === "Enter" && !this.isEnter) {
<<<<<<< HEAD
        this.isEnter = true;
        event.preventDefault();
        const command = event.target.value.toLowerCase();
        if (command == "") {
          this.toast.show("Please enter a command", 2000);
          this.isEnter = false;
          return;
        }
        else{
          try {
            if (window.electronAPI?.req?.quartz?.LLMResponse) {
              let context = {data:"epic"}
              window.electronAPI.req.quartz.LLMResponse(command,context)
                .then((response) => {
                  console.log(response)
                  if(response.type == "text"){
                    addTextElement(response.data)
                    console.log("Received response from LLM.")
                  }
                  else if(response.type == "shape"){
                    addShapeElement(response.data)
                  }
                  else if(response.type == "video"){
                    console.log("Video response from LLM.")
                  }
                  else if (response.type == "sr") {
                    renderNewImage(response.data);
                  }
                  else{
                    console.log("TODO Else")
                  }
                })
                .catch((error) => {
                  console.error("Error getting the response:", error);
                  this.toast.show("Error getting the response", 2000);
                });
            } else {
              console.error("IPC method 'quartz.LLMResponse' is not available");
              this.toast.show("LLMResponse functionality not available", 2000);
            }
              // Clear the input field after sending the command
            if (event.target) {
              (event.target as HTMLInputElement).value = "";
            }
          } catch (error) {
            console.error("Error processing the command:", error);
            this.toast.show("Error processing the command", 2000);
=======
      this.isEnter = true;
      event.preventDefault();
      const command = event.target.value.toLowerCase();
      if (command == "") {
        this.toast.show("Please enter a command", 2000);
        this.isEnter = false;
        return;
      } else {
        const timelineLatest = useTimelineStore.getState();
        const canvasLatestObject = document.querySelector("preview-canvas");
        const elementTimelineCanvasObject = document.querySelector(
          "element-timeline-canvas",
        );

        const context = {
          timeline: {
            cursor: timelineLatest.cursor / 1000,
            selected: elementTimelineCanvasObject.targetIdHistorical,
          },
          preview: {
            selected: canvasLatestObject.activeElementId,
          },
        };

        try {
          if (window.electronAPI?.req?.quartz?.LLMResponse) {
            window.electronAPI.req.quartz
              .LLMResponse(command, context)
              .then((response) => {
                console.log(response);
                if (response.type == "text") {
                  addTextElement(response.data);
                  console.log("Received response from LLM.");
                } else if (response.type == "shape") {
                  addShapeElement(response.data);
                } else if (response.type == "video") {
                  console.log("Video response from LLM.");
                } else if (response.type == "sr") {
                  renderNewImage(response.data);
                } else {
                  console.log("TODO Else");
                }
              })
              .catch((error) => {
                console.error("Error getting the response:", error);
                this.toast.show("Error getting the response", 2000);
              });
          } else {
            console.error("IPC method 'quartz.LLMResponse' is not available");
            this.toast.show("LLMResponse functionality not available", 2000);
>>>>>>> ae86b9f5
          }
          // Clear the input field after sending the command
          if (event.target) {
            (event.target as HTMLInputElement).value = "";
          }
        } catch (error) {
          console.error("Error processing the command:", error);
          this.toast.show("Error processing the command", 2000);
        }
      }

      setTimeout(() => {
        this.isEnter = false;
      }, 100);
    }
  }

  executeFunction(value) {
    console.log("Entered value:", value);
    const lists = this.mapTimeline();
    console.log("Timeline lists:", lists);

    console.log(`${lists.join(" ")} \n ${value}`);

    const directory = document.querySelector("asset-list").nowDirectory;
    if (directory == "") {
      this.toast.show("Please specify a directory", 2000);
      return 0;
    }

    window.electronAPI.req.filesystem.getDirectory(directory).then((result) => {
      let fileLists = {};
      let resultList: any = [];
      console.log(directory, result);

      for (const key in result) {
        if (Object.hasOwnProperty.call(result, key)) {
          const element = result[key];
          if (!element.isDirectory) {
            fileLists[key] = element;
          }
        }
      }

      for (const file in fileLists) {
        if (Object.hasOwnProperty.call(fileLists, file)) {
          const element = fileLists[file];
          const path = directory + "/" + element.title;
          console.log(path);
          resultList.push(`EXIST "${path}"`);
        }
      }
    });
  }

  mapTimeline(): string[] {
    const list: any = [];
    const timeline = useTimelineStore.getState();
    for (const key in timeline.timeline) {
      if (Object.prototype.hasOwnProperty.call(timeline.timeline, key)) {
        const element = timeline.timeline[key];
        if (element.filetype == "text") {
          const options = [
            `x=${element.location?.x}`,
            `y=${element.location?.y}`,
            `w=${element.width}`,
            `h=${element.height}`,
            `t=${element.startTime}`,
            `d=${element.duration}`,
          ];
          list.push(`TEXT "${element.text}" ${options.join(":")}`);
        } else if (element.filetype == "image") {
          const options = [
            `x=${element.location?.x}`,
            `y=${element.location?.y}`,
            `w=${element.width}`,
            `h=${element.height}`,
            `t=${element.startTime}`,
            `d=${element.duration}`,
          ];
          list.push(`IMAGE "${key}" ${options.join(":")}`);
        } else if (element.filetype == "video") {
          const options = [
            `x=${element.location?.x}`,
            `y=${element.location?.y}`,
            `w=${element.width}`,
            `h=${element.height}`,
            `t=${element.startTime}`,
            `d=${element.duration}`,
          ];
          list.push(`VIDEO "${key}" ${options.join(":")}`);
        } else if (element.filetype == "audio") {
          const options = [`t=${element.startTime}`, `d=${element.duration}`];
          list.push(`AUDIO "${key}" ${options.join(":")}`);
        }
      }
    }

    return list;
  }

  handleClickInput() {
    this.timelineState.setCursorType("lockKeyboard");
  }

  panelOpen() {
    this.uiState.setChatSidebar(250);
  }

  render() {
    return html`
      <div class="input-group input-group-sm d-flex align-items-center gap-2">
        <input
          type="text"
          class="form-control bg-default text-light bg-darker"
          placeholder="Ask me anything..."
          value=""
          id="chatLLMInput"
          @keydown="${this.handleEnter}"
          @click=${this.handleClickInput}
        />
        <span
          @click=${this.panelOpen}
          class="material-symbols-outlined timeline-bottom-question-icon icon-sm  text-secondary"
          >right_panel_open</span
        >
      </div>
    `;
  }
}<|MERGE_RESOLUTION|>--- conflicted
+++ resolved
@@ -44,55 +44,6 @@
 
   handleEnter(event) {
     if (event.key === "Enter" && !this.isEnter) {
-<<<<<<< HEAD
-        this.isEnter = true;
-        event.preventDefault();
-        const command = event.target.value.toLowerCase();
-        if (command == "") {
-          this.toast.show("Please enter a command", 2000);
-          this.isEnter = false;
-          return;
-        }
-        else{
-          try {
-            if (window.electronAPI?.req?.quartz?.LLMResponse) {
-              let context = {data:"epic"}
-              window.electronAPI.req.quartz.LLMResponse(command,context)
-                .then((response) => {
-                  console.log(response)
-                  if(response.type == "text"){
-                    addTextElement(response.data)
-                    console.log("Received response from LLM.")
-                  }
-                  else if(response.type == "shape"){
-                    addShapeElement(response.data)
-                  }
-                  else if(response.type == "video"){
-                    console.log("Video response from LLM.")
-                  }
-                  else if (response.type == "sr") {
-                    renderNewImage(response.data);
-                  }
-                  else{
-                    console.log("TODO Else")
-                  }
-                })
-                .catch((error) => {
-                  console.error("Error getting the response:", error);
-                  this.toast.show("Error getting the response", 2000);
-                });
-            } else {
-              console.error("IPC method 'quartz.LLMResponse' is not available");
-              this.toast.show("LLMResponse functionality not available", 2000);
-            }
-              // Clear the input field after sending the command
-            if (event.target) {
-              (event.target as HTMLInputElement).value = "";
-            }
-          } catch (error) {
-            console.error("Error processing the command:", error);
-            this.toast.show("Error processing the command", 2000);
-=======
       this.isEnter = true;
       event.preventDefault();
       const command = event.target.value.toLowerCase();
@@ -143,7 +94,6 @@
           } else {
             console.error("IPC method 'quartz.LLMResponse' is not available");
             this.toast.show("LLMResponse functionality not available", 2000);
->>>>>>> ae86b9f5
           }
           // Clear the input field after sending the command
           if (event.target) {
