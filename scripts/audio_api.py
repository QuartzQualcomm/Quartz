--- conflicted
+++ resolved
@@ -5,19 +5,14 @@
 
 from fastapi import APIRouter, HTTPException
 
-<<<<<<< HEAD
 from models.audio import transcribe_audio, bark_text_to_speech
-from data_models import AudioTranscriptionRequest, AudioTranscriptionResponse, VideoRequest, VideoResponse
-from data_models import TextToSpeechRequest, TextToSpeechResponse
-=======
-from models.audio import transcribe_audio
 from data_models import (
     AudioTranscriptionRequest,
     AudioTranscriptionResponse,
     VideoRequest,
     VideoResponse,
 )
->>>>>>> 1f6422bb
+from data_models import TextToSpeechRequest, TextToSpeechResponse
 from audio_utils import process_media_file, remove_noise
 
 router = APIRouter()
@@ -185,7 +180,8 @@
         return {"success": False, "error": e.detail}
     except Exception as e:
         return {"success": False, "error": f"Noise removal failed: {str(e)}"}
-    
+
+
 @router.post("/api/audio/text-to-speech")
 async def api_text_to_speech(request: TextToSpeechRequest):
     """
@@ -207,7 +203,7 @@
             link=link,
             absolute_path=abs_path,
             text=request.text,
-            voice_preset=voice_preset
+            voice_preset=voice_preset,
         )
         return {"success": True, "data": response}
     except Exception as e:
