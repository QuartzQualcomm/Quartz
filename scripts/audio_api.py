--- conflicted
+++ resolved
@@ -1,5 +1,3 @@
-<<<<<<< HEAD
-=======
 import os
 import uuid
 from pathlib import Path
@@ -508,5 +506,4 @@
             try:
                 os.remove(fpath)
             except OSError:
-                pass
->>>>>>> 2137f0eb
+                pass