# FastAPI backend

## Setup

1. install `uv`

```bash
pip install uv
```

2. execute using `./run_server`

3. add packages using `uv add <packages>`

4. run using `uv run <file>`

<<<<<<< HEAD

# Testing stuff
## Video
### /api/video/video-stabilization
sample request
```bash
curl -X POST "http://localhost:8000/api/video/video-stabilization" \
     -H "accept: application/json" \
     -H "Content-Type: application/json" \
     -d '{
       "video_path": "/path/to/your/video.mp4",
       "time_stamp": [0.0, 30.0]
     }'
```
## Image
### /api/image/super-resolution

sample request

```bash
curl -X POST "http://localhost:8000/api/image/super-resolution" \
     -H "accept: application/json" \
     -H "Content-Type: application/json" \
     -d '{
       "image_path": "/absolute/path/to/your/image.jpg"
     }'
```

### /api/image/portrait-effect/

sample request

```bash
curl -X POST "http://localhost:8000/api/image/portrait-effect" \
     -H "accept: application/json" \
     -H "Content-Type: application/json" \
     -d '{
       "image_path": "/absolute/path/to/your/image.jpg"
     }'
```

### /api/image/color-transfer/

sample request

```bash
curl -X POST "http://localhost:8000/api/image/color-transfer" \
     -H "accept: application/json" \
     -H "Content-Type: application/json" \
     -d '{
       "image_path": "/absolute/path/to/target/image.jpg",
       "reference_image_path": "/absolute/path/to/reference/image.jpg"
     }'
```

### /api/image/background-removal/
sample request
```bash
curl -X POST "http://localhost:8000/api/image/remove-bg" \
     -H "accept: application/json" \
     -H "Content-Type: application/json" \
     -d '{
       "image_path": "/absolute/path/to/your/image.jpg"
     }'
```

### /api/image/image-generation/

```bash
uv run python models/image.py generate_image -p "a beautiful sunset over mountains" -o test_generation.png --steps 20
```
=======
## Audio

### Text-to-Speech API
Convert text to speech using the Bark model.

**Endpoint:** `POST /api/audio/text-to-speech`

**Request Body:**
```json
{
    "text": "Text to convert to speech",
    "speaker": "v2/en_speaker_6"  // Optional, defaults to v2/en_speaker_6
}
```

**Example curl command:**
```bash
curl -X POST "http://localhost:8000/api/audio/text-to-speech" \
     -H "Content-Type: application/json" \
     -d '{"text": "Hello, this is a test.", "speaker": "v2/en_speaker_6"}'
```

### Noise Removal API
Remove background noise from audio or MP4 video files using DeepFilter.

**Endpoint:** `POST /api/audio/remove-noise`

**Request:**
- Content-Type: `multipart/form-data`
- Parameter: `file` (audio file or `.mp4` video file)


**Example curl commands:**
```bash
# Audio file noise removal
curl -X POST "http://localhost:8000/api/audio/remove-noise" \
     -F "file=@/path/to/your/audio.wav"

# MP4 video noise removal (outputs a new MP4 with cleaned audio)
curl -X POST "http://localhost:8000/api/audio/remove-noise" \
     -F "file=@/path/to/your/video.mp4"
``` 

**Error Responses:**
- 400 Bad Request:
  - "No file provided"
  - "Unsupported file format. Supported formats: WAV, MP3, M4A, OGG, FLAC"
  - "File too large. Maximum size is 50MB"
- 500 Internal Server Error:
  - "Failed to process audio file"
  - "Failed to save processed audio"

**Notes:**
- All processed audio files are saved in the `assets/public` 

### Transcription API
Transcribe audio or MP4 video files to text or SRT format using Whisper (extracts audio from video first).

**Endpoint:** `POST /api/audio/transcribe`

**Request:**
- Content-Type: `multipart/form-data`
- Parameters:
  - `file`: Audio file (WAV, MP3, etc.) or `.mp4` video file
  - `output_format`: Optional, "srt" or "text" (default: "srt")
  - `chunk_duration`: Optional, duration of each audio chunk in seconds (default: 5.0)
  - `target_sample_rate`: Optional, target sample rate for transcription (default: 16000)

**Example curl commands:**

# Audio file → SRT
```bash
curl -X POST "http://localhost:8000/api/audio/transcribe" \
     -F "file=@/path/to/your/audio.wav"
```

# Audio file → Text
```bash
curl -X POST "http://localhost:8000/api/audio/transcribe" \
     -F "file=@/path/to/your/audio.wav" \
     -F "output_format=text"
```

# Video file → SRT (default)
```bash
curl -X POST "http://localhost:8000/api/audio/transcribe" \
     -F "file=@/path/to/your/video.mp4"
```

# Video file → Text
```bash
curl -X POST "http://localhost:8000/api/audio/transcribe" \
     -F "file=@/path/to/your/video.mp4" \
     -F "output_format=text"
```

**Response:**
- For SRT format:
```json
{
    "link": "/api/assets/public/transcript_12345678.srt"
}
```

- For text format:
```json
{
    "text": "Transcribed text content..."
}
```

**Error Responses:**
- 400 Bad Request:
  - "No file provided"
  - "Unsupported file format. Supported formats: WAV, MP3, M4A, OGG, FLAC"
  - "File too large. Maximum size is 50MB"
- 500 Internal Server Error:
  - "Transcription failed: [error details]"

**Notes:**
- SRT files are saved in the `assets/public` directory
- Maximum file size is 50MB
- Supported audio formats: WAV, MP3, M4A, OGG, FLAC
- For large files, consider using smaller chunk durations
- The transcription process may take longer for larger files
>>>>>>> 2137f0eb
<|MERGE_RESOLUTION|>--- conflicted
+++ resolved
@@ -14,7 +14,6 @@
 
 4. run using `uv run <file>`
 
-<<<<<<< HEAD
 
 # Testing stuff
 ## Video
@@ -86,7 +85,6 @@
 ```bash
 uv run python models/image.py generate_image -p "a beautiful sunset over mountains" -o test_generation.png --steps 20
 ```
-=======
 ## Audio
 
 ### Text-to-Speech API
@@ -211,5 +209,4 @@
 - Maximum file size is 50MB
 - Supported audio formats: WAV, MP3, M4A, OGG, FLAC
 - For large files, consider using smaller chunk durations
-- The transcription process may take longer for larger files
->>>>>>> 2137f0eb
+- The transcription process may take longer for larger files