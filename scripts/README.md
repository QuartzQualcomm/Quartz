--- conflicted
+++ resolved
@@ -14,10 +14,6 @@
 
 4. run using `uv run <file>`
 
-<<<<<<< HEAD
-## Testing stuff
-
-=======
 
 # Testing stuff
 ## Video
@@ -33,7 +29,6 @@
      }'
 ```
 ## Image
->>>>>>> 54030aee
 ### /api/image/super-resolution
 
 sample request
