from fastapi import APIRouter, HTTPException
from pydantic import BaseModel
from typing import Optional
import requests
import json
from prompts.system_prompt_tool_info import get_system_prompt_tool_info
from prompts.tool_info import TOOL_INFO
from prompts.conversational_responses import get_random_conversational_response
import importlib
import os
import logging
from utils.image_helpers import (
    perform_background_removal,
    validate_image_path,
    load_image_from_path,
    generate_filename_from_path,
    save_processed_image_png,
)
from cv_api import (
    FunRequest,
    api_image_background_removal,
    api_image_portrait_effect,
    api_image_super_resolution,
    api_image_classify
)
from data_models import ImageRequest, VideoStabilizationRequest # Added VideoStabilizationRequest
from video_api import api_video_stabilization # Added api_video_stabilization
from thefuzz import process

router = APIRouter()

# Configure logging
logging.basicConfig(level=logging.INFO)
logger = logging.getLogger(__name__)


class LLMRequest(BaseModel):
    command: str
    context: Optional[dict] = None


def build_response(
    success: bool,
    tool_name: str = None,
    error: str = None,
    text: str = None,
    params: dict = None,
    message: str = None,
):
    """Builds a consistent API response object."""
    if text is None and success:
        text = get_random_conversational_response()
    elif text is None and not success:
        text = "I'm sorry, I ran into a problem. " + (error or "Please try again.")

    return {
        "success": success,
        "tool_name": tool_name,
        "error": error,
        "text": text,
        "params": params or {},
        "message": message,
    }


def _get_image_uri_from_context(context: Optional[dict]) -> Optional[str]:
    """Extracts the image URI from the request context, prioritizing preview over timeline."""
    logger.info("Attempting to extract image URI from context...")
    if not context:
        logger.warning("Context is empty.")
        return None

    # Check preview context first
    preview_context = context.get("preview")
    if (
        preview_context
        and preview_context.get("selected")
        and isinstance(preview_context.get("selectedData"), dict)
        and preview_context["selectedData"].get("localpath")
    ):

        image_uri = preview_context["selectedData"]["localpath"]
        logger.info(f"Found image URI in 'preview' context: {image_uri}")
        return image_uri

    # Check timeline context if not in preview
    timeline_context = context.get("timeline")
    if (
        timeline_context
        and timeline_context.get("selected")
        and isinstance(timeline_context.get("selectedData"), dict)
        and timeline_context["selectedData"].get("localpath")
    ):

        image_uri = timeline_context["selectedData"]["localpath"]
        logger.info(f"Found image URI in 'timeline' context: {image_uri}")
        return image_uri

    logger.warning("No usable image path found in preview or timeline context.")
    return None


def call_llm(messages, temperature=0.0):
    """Helper function to make a call to the LLM."""
    headers = {
        "accept": "*/*",
        "Authorization": "Bearer F7AN14R-59X4B0X-J060Q8D-05W2ANW",
        "Content-Type": "application/json",
    }

    request_body = {
        "messages": messages,
        "model": "quartz",
        "stream": False,
        "temperature": temperature,
    }

    response = requests.post(
        "http://localhost:53052/api/v1/openai/chat/completions",
        json=request_body,
        headers=headers,
    )

    response.raise_for_status()  # Raise an exception for bad status codes
    return response.json()


@router.post("/api/llm")
async def getResponseFromLlama3(request: LLMRequest):
    try:
<<<<<<< HEAD
        # print(request.context)
=======
        # return {"tool_name": "add_slide", "params": {"text": "Welcome to Qualcomm"}}
>>>>>>> 40458613
        print(json.dumps(request.context, indent=2))
        logger.info("🤖 Starting API call to getResponseFromLlama3")
        logger.info(f"Received command: '{request.command}'")

        # Step 1: Identify the tool
        logger.info("Step 1: Identifying tool from command...")
        system_prompt_tool_info = get_system_prompt_tool_info()
        messages_tool_identification = [
            {"role": "system", "content": system_prompt_tool_info},
            {"role": "user", "content": request.command},
        ]

        tool_identification_response = call_llm(messages_tool_identification)

        try:
            # The response content from the LLM is a JSON string.
            tool_data = json.loads(
                tool_identification_response["choices"][0]["message"]["content"]
            )
            llm_tool_name = tool_data.get("tool")

            # Find the best match for the tool name
            available_tools = list(TOOL_INFO.keys()) + ["NULL"]
            best_match, score = process.extractOne(llm_tool_name, available_tools)

            tool_name = llm_tool_name
            if score > 80:  # Confidence threshold
                tool_name = best_match

            logger.info(
                f"LLM identified tool: '{llm_tool_name}', Matched tool: '{tool_name}' with score {score}"
            )

        except (json.JSONDecodeError, KeyError, IndexError) as e:
            logger.error(f"Failed to parse tool identification response: {e}")
            return build_response(
                success=False,
                error=f"Could not parse tool identification response: {e}",
            )

        # Step 2: Handle the identified tool
        logger.info("Step 2: Handling identified tool...")
        if tool_name in ["image_bg_remove", "add_portrait_effect", "make_super_res"]:
            logger.info(f"Handling context-based image tool: '{tool_name}'")
            image_uri = _get_image_uri_from_context(request.context)

            if not image_uri:
                error_msg = f"To use {tool_name}, please select an item on the timeline or in the preview."
                return build_response(
                    success=False, tool_name=tool_name, error=error_msg, text=error_msg
                )

            if image_uri.startswith("file://"):
                image_uri = image_uri.replace("file://", "", 1)

            image_uri = os.path.normpath(image_uri)
            logger.info(f"Normalized image URI: {image_uri}")

            # Call the appropriate cv_api function
            api_request = ImageRequest(image_path=image_uri)
            api_response = None
            if tool_name == "image_bg_remove":
                logger.info("Calling cv_api for background removal...")
                api_response = await api_image_background_removal(api_request)
            elif tool_name == "add_portrait_effect":
                logger.info("Calling cv_api for portrait effect...")
                api_response = await api_image_portrait_effect(api_request)
            else:  # make_super_res
                logger.info("Calling cv_api for super resolution...")
                api_response = await api_image_super_resolution(api_request)

            logger.info("Received response from cv_api.")

            if api_response and api_response.get("success"):
                return build_response(
                    success=True,
                    tool_name=tool_name,
                    params={"imageUri": api_response["data"].link},
                )
            else:
                error_message = (
                    api_response.get("error")
                    if isinstance(api_response, dict)
                    else "Unknown error from CV API"
                )
                logger.error(f"cv_api call failed for '{tool_name}': {error_message}")
                return build_response(
                    success=False, tool_name=tool_name, error=error_message
                )

        elif tool_name in TOOL_INFO:
            logger.info(f"Handling tool '{tool_name}' with parameter extraction.")
            try:
                # Dynamically import the parameter extraction prompt for the identified tool
                logger.info(f"Loading parameter extraction prompt for '{tool_name}'...")
                param_extraction_module = importlib.import_module(
                    f"prompts.{tool_name}.system_prompt_param_extraction"
                )
                get_system_prompt_for_param_extraction = getattr(
                    param_extraction_module, "get_system_prompt_for_param_extraction"
                )
                logger.info("Prompt loaded successfully.")
            except (ImportError, AttributeError) as e:
                error_msg = f"Could not load parameter extraction prompt for tool '{tool_name}': {e}"
                logger.error(
                    f"Failed to load parameter extraction prompt for '{tool_name}': {e}"
                )
                return build_response(success=False, error=error_msg)

            # Create user content for parameter extraction
            user_content = f"Command: {request.command}"
            if request.context:
                user_content += f"\nContext: {json.dumps(request.context)}"

            # Call LLM again to extract parameters
            logger.info("Calling LLM to extract parameters...")
            system_prompt_param_extraction = get_system_prompt_for_param_extraction(
                tool_name
            )
            messages_param_extraction = [
                {"role": "system", "content": system_prompt_param_extraction},
                {"role": "user", "content": user_content},
            ]

            param_extraction_response = call_llm(
                messages_param_extraction, temperature=0.1
            )
            logger.info("Received parameter extraction response from LLM.")

            try:
                extracted_params = json.loads(
                    param_extraction_response["choices"][0]["message"]["content"]
                )
                logger.info(f"Extracted parameters: {extracted_params}")

                if tool_name == "add_file":
                    file_to_add = extracted_params.get("fileName")
                    if not file_to_add or file_to_add == "NULL":
                        error_msg = (
                            "Could not identify the file to add from your command."
                        )
                        logger.error(
                            "LLM did not extract a filename for add_file tool."
                        )
                        return build_response(
                            success=False, tool_name=tool_name, error=error_msg
                        )

                    files_in_context = request.context.get("files", [])
                    if not files_in_context:
                        error_msg = "There are no files available in the current context to add."
                        logger.error("No files found in context for add_file tool.")
                        return build_response(
                            success=False, tool_name=tool_name, error=error_msg
                        )

                    # Fuzzy search
                    best_match, score = process.extractOne(
                        file_to_add, files_in_context
                    )

                    if score > 80:  # Confidence threshold
                        logger.info(
                            f"Fuzzy search matched '{file_to_add}' to '{best_match}' with score {score}."
                        )
                        return build_response(
                            success=True,
                            tool_name=tool_name,
                            params={
                                "fileName": best_match,
                                "directory": request.context.get("current_directory"),
                            },
                            message=f"Successfully identified file '{best_match}'.",
                        )
                    else:
                        error_msg = f"I could not find a file named '{file_to_add}' in the available files."
                        logger.warning(
                            f"Could not find a confident match for file '{file_to_add}'. Best match '{best_match}' with score {score}."
                        )
                        return build_response(
                            success=False,
                            tool_name=tool_name,
                            params={"fileName": "NULL"},
                            error=error_msg,
                        )

                elif tool_name == "file_classify":
                    logger.info("Handling file_classify tool with AI classification.")
                    query = extracted_params.get("query")
                    if not query or query == "NULL":
                        error_msg = "Could not identify the search query from your command."
                        logger.error("LLM did not extract a query for file_classify tool.")
                        return build_response(
                            success=False, tool_name=tool_name, error=error_msg
                        )

                    files_in_context = request.context.get("files", [])
                    current_directory = request.context.get("current_directory")
                    
                    if not files_in_context:
                        error_msg = "There are no files available in the current context to classify."
                        logger.error("No files found in context for file_classify tool.")
                        return build_response(
                            success=False, tool_name=tool_name, error=error_msg
                        )
                    
                    if not current_directory:
                        error_msg = "Current directory not available in context."
                        logger.error("No current directory found in context for file_classify tool.")
                        return build_response(
                            success=False, tool_name=tool_name, error=error_msg
                        )

                    # Create full file paths
                    full_file_paths = [os.path.join(current_directory, f) for f in files_in_context]
                    logger.info(f"File paths for classification: {full_file_paths}")

                    try:
                        # Call the classifier API
                        classify_request = FunRequest(
                            file_paths=full_file_paths,
                            query_string=query
                        )
                        classification_result = await api_image_classify(classify_request)
                        logger.info("Received response from cv_api image classify.")

                        if classification_result and classification_result.get("results"):
                            # Extract just the file names from the full paths for the response
                            results_with_filenames = []
                            for result in classification_result["results"]:
                                filename = os.path.basename(result["file_path"])
                                results_with_filenames.append({
                                    "fileName": filename,
                                    "class": result["class"],
                                    "score": result["score"]
                                })
                            
                            return build_response(
                                success=True,
                                tool_name=tool_name,
                                params={
                                    "query": query,
                                    "results": results_with_filenames,
                                    "directory": current_directory
                                },
                                message=f"Found {len(results_with_filenames)} files matching '{query}'."
                            )
                        else:
                            error_msg = "No matching files found for the given query."
                            logger.warning(f"No classification results returned for query '{query}'.")
                            return build_response(
                                success=False,
                                tool_name=tool_name,
                                error=error_msg,
                                params={"query": query, "results": []}
                            )

                    except Exception as e:
                        error_msg = f"Error during file classification: {str(e)}"
                        logger.error(f"Classification API call failed: {e}")
                        return build_response(
                            success=False, tool_name=tool_name, error=error_msg
                        )

                elif tool_name == "video_stabilization":
                    logger.info("Handling video_stabilization tool.")
                    video_path_param = extracted_params.get("videoPath")

                    if not video_path_param or video_path_param == "NULL":
                        # Try to get from context if not provided by LLM
                        logger.info("videoPath not in LLM params, trying context.")
                        video_uri_from_context = _get_image_uri_from_context(request.context) # Reusing for video
                        if video_uri_from_context:
                            video_path_param = video_uri_from_context
                            if video_path_param.startswith("file://"):
                                video_path_param = video_path_param.replace("file://", "", 1)
                            video_path_param = os.path.normpath(video_path_param)
                            logger.info(f"Using video path from context: {video_path_param}")
                        else:
                            error_msg = "Could not identify the video to stabilize. Please select a video or specify the path."
                            logger.error("LLM did not extract a videoPath, and no video found in context.")
                            return build_response(
                                success=False, tool_name=tool_name, error=error_msg, text=error_msg
                            )

                    # If video_path_param is still just a filename, try to make it absolute
                    if not os.path.isabs(video_path_param):
                        current_directory = request.context.get("current_directory")
                        if current_directory:
                            potential_path = os.path.join(current_directory, video_path_param)
                            if os.path.exists(potential_path):
                                video_path_param = potential_path
                                logger.info(f"Resolved relative video path to: {video_path_param}")
                            else:
                                # Check files in context as a fallback for filename-only
                                files_in_context = request.context.get("files", [])
                                best_match, score = process.extractOne(video_path_param, files_in_context)
                                if score > 80 and current_directory: # Confidence threshold
                                     video_path_param = os.path.join(current_directory, best_match)
                                     logger.info(f"Fuzzy matched filename to context file: {video_path_param}")
                                else:
                                    error_msg = f"Could not find video: '{video_path_param}'. Please provide a valid path or select a video."
                                    logger.error(f"Video path '{video_path_param}' is not absolute and could not be resolved or found in context files.")
                                    return build_response(success=False, tool_name=tool_name, error=error_msg, text=error_msg)
                        else:
                            error_msg = f"Video path '{video_path_param}' is relative, but no current directory in context to resolve it."
                            logger.error(error_msg)
                            return build_response(success=False, tool_name=tool_name, error=error_msg, text=error_msg)
                    
                    if not os.path.exists(video_path_param):
                        error_msg = f"Video file not found at path: {video_path_param}"
                        logger.error(error_msg)
                        return build_response(success=False, tool_name=tool_name, error=error_msg, text=error_msg)

                    try:
                        logger.info(f"Calling video_api for stabilization with video path: {video_path_param}")
                        stabilization_request = VideoStabilizationRequest(video_path=video_path_param)
                        api_response = await api_video_stabilization(stabilization_request)
                        logger.info("Received response from video_api stabilization.")

                        if api_response and api_response.get("success"):
                            return build_response(
                                success=True,
                                tool_name=tool_name,
                                params={"output_path": api_response.get("output_path")},
                                message=f"Video stabilized successfully. Output at: {api_response.get('output_path')}"
                            )
                        else:
                            error_message = api_response.get("error") if isinstance(api_response, dict) else "Unknown error from Video API"
                            logger.error(f"video_api call failed for '{tool_name}': {error_message}")
                            return build_response(success=False, tool_name=tool_name, error=error_message)

                    except Exception as e:
                        error_msg = f"Error during video stabilization: {str(e)}"
                        logger.error(f"Video stabilization API call failed: {e}", exc_info=True)
                        return build_response(success=False, tool_name=tool_name, error=error_msg)

                elif tool_name in ["add_text", "add_shape", "add_slide"]:
                    logger.info(f"Successfully processed '{tool_name}'.")
                    return build_response(
                        success=True, tool_name=tool_name, params=extracted_params
                    )

            except (json.JSONDecodeError, KeyError, IndexError) as e:
                error_msg = f"Could not parse parameter extraction response: {e}"
                logger.error(error_msg)
                return build_response(
                    success=False, tool_name=tool_name, error=error_msg
                )

        elif tool_name == "NULL":
            logger.info("No specific tool identified. Returning NULL response.")
            return build_response(
                success=True,
                tool_name="NULL",
                message="No specific tool identified for the command.",
            )

        else:
            # Handle unknown or not-yet-implemented tools
            message = f"Tool '{tool_name}' is identified but not implemented."
            logger.warning(message)
            return build_response(success=True, tool_name=tool_name, message=message)

    except requests.RequestException as e:
        error_msg = f"Error communicating with LLM service: {str(e)}"
        logger.critical(f"LLM service communication error: {e}")
        return build_response(success=False, error=error_msg)
    except HTTPException as e:
        logger.error(f"HTTP exception caught: {e.detail}")
        return build_response(success=False, error=e.detail)
    except Exception as e:
        logger.critical(f"An unexpected error occurred: {e}", exc_info=True)
        return build_response(success=False, error=str(e))



# HOW TO CALL THE CLASSIFIER TOOL
# def _sample_call_llm():
#     print([request.context["current_directory"] + "/" + f for f in request.context["files"]])
#     try:
#         res = await api_image_classify(FunRequest(
#             file_paths=[request.context["current_directory"] + "/" + f for f in request.context["files"]],
#             query_string=request.command,
#         ))
#     except Exception as e:
#         print(f"Error during request: {e}")
#         return {"tool_name": "add_file_classifier", "params": {"error": str(e)}}
#     print("post await")
#     print(res)
#     return {"tool_name": "add_file_classifier", "params": res}<|MERGE_RESOLUTION|>--- conflicted
+++ resolved
@@ -128,11 +128,7 @@
 @router.post("/api/llm")
 async def getResponseFromLlama3(request: LLMRequest):
     try:
-<<<<<<< HEAD
         # print(request.context)
-=======
-        # return {"tool_name": "add_slide", "params": {"text": "Welcome to Qualcomm"}}
->>>>>>> 40458613
         print(json.dumps(request.context, indent=2))
         logger.info("🤖 Starting API call to getResponseFromLlama3")
         logger.info(f"Received command: '{request.command}'")
