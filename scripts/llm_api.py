--- conflicted
+++ resolved
@@ -388,38 +388,17 @@
                             "results"
                         ):
                             # Extract just the file names from the full paths for the response
-<<<<<<< HEAD
-                            results_with_filenames = []
-                            for result in classification_result["results"]:
-                                filename = os.path.basename(result["file_path"])
-                                results_with_filenames.append(
-                                    {
-                                        "fileName": filename,
-                                        "class": result["class"],
-                                        "score": result["score"],
-                                    }
-                                )
-
-=======
                           
                             
->>>>>>> 8a3e8915
                             return build_response(
                                 success=True,
                                 tool_name=tool_name,
                                 params={
                                     "query": query,
-<<<<<<< HEAD
-                                    "results": results_with_filenames,
-                                    "directory": current_directory,
-                                },
-                                message=f"Found {len(results_with_filenames)} files matching '{query}'.",
-=======
                                     "results": classification_result.get("results"),
                                     "directory": current_directory
                                 },
                                 message=f"Found 3 files matching '{query}'."
->>>>>>> 8a3e8915
                             )
                         else:
                             error_msg = "No matching files found for the given query."
