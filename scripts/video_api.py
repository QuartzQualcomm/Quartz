import logging
<<<<<<< HEAD
from fastapi import APIRouter, HTTPException
from data_models import VideoStabilizationRequest, VideoStabilizationResponse
=======
import os
from fastapi import HTTPException
from main import router
from data_models import VideoStabilizationRequest, VideoStabilizationResponse, VideoRequest, VideoResponse, ColorGradingRequest
>>>>>>> dc34e42d
from utils.video_helpers import (
    generate_unique_filename, extract_video_clip, convert_to_mov,
    stabilize_video, ensure_directories_exist, get_absolute_path, cleanup_temp_files
)
from utils.image_helpers import (
    validate_image_path, load_image_from_path, perform_background_removal, 
    save_processed_image_png, perform_color_transfer, save_processed_image,
    create_portrait_effect
)
import tempfile
import shutil
import subprocess

router = APIRouter()

# Configure logging
logging.basicConfig(level=logging.INFO)
logger = logging.getLogger(__name__)

<<<<<<< HEAD
@router.post("/api/video/video-stabilization")
def api_video_stabilization(request: VideoStabilizationRequest):
=======
def validate_video_path(video_path: str) -> None:
    """Validate that the video path exists and is a valid file."""
    if not os.path.exists(video_path):
        raise HTTPException(status_code=400, detail=f"Video file not found: {video_path}")
    if not os.path.isfile(video_path):
        raise HTTPException(status_code=400, detail=f"Path is not a file: {video_path}")

def create_temp_directory() -> str:
    """Create a temporary directory and return its path."""
    return tempfile.mkdtemp()

def extract_frames_and_audio(video_path: str, frames_dir: str, audio_path: str) -> bool:
    """Extract frames and audio from video using FFmpeg."""
    try:
        # Extract frames
        frames_cmd = [
            "ffmpeg", "-i", video_path, "-vf", "fps=30", 
            os.path.join(frames_dir, "frame_%06d.png"), "-y"
        ]
        frames_result = subprocess.run(frames_cmd, capture_output=True, text=True)
        
        if frames_result.returncode != 0:
            logger.error(f"Failed to extract frames: {frames_result.stderr}")
            return False
        
        # Extract audio
        audio_cmd = [
            "ffmpeg", "-i", video_path, "-vn", "-acodec", "aac", audio_path, "-y"
        ]
        audio_result = subprocess.run(audio_cmd, capture_output=True, text=True)
        
        if audio_result.returncode != 0:
            logger.error(f"Failed to extract audio: {audio_result.stderr}")
            return False
            
        return True
    except Exception as e:
        logger.error(f"Error extracting frames and audio: {str(e)}")
        return False

def combine_frames_to_video(frames_dir: str, output_path: str) -> bool:
    """Combine processed frames back into a video."""
    try:
        cmd = [
            "ffmpeg", "-framerate", "30", "-i", os.path.join(frames_dir, "frame_%06d.png"),
            "-c:v", "libx264", "-pix_fmt", "yuv420p", output_path, "-y"
        ]
        result = subprocess.run(cmd, capture_output=True, text=True)
        
        if result.returncode != 0:
            logger.error(f"Failed to combine frames: {result.stderr}")
            return False
            
        return True
    except Exception as e:
        logger.error(f"Error combining frames: {str(e)}")
        return False

def generate_video_filename(video_path: str, suffix: str) -> str:
    """Generate a filename for processed video."""
    base_name = os.path.splitext(os.path.basename(video_path))[0]
    return f"{base_name}_{suffix}_{generate_unique_filename('mov')}"

def add_audio_to_video(video_path: str, audio_path: str, output_path: str) -> bool:
    """Add audio track to video."""
    try:
        cmd = [
            "ffmpeg", "-i", video_path, "-i", audio_path, "-c:v", "copy", 
            "-c:a", "aac", "-map", "0:v:0", "-map", "1:a:0", output_path, "-y"
        ]
        result = subprocess.run(cmd, capture_output=True, text=True)
        
        if result.returncode != 0:
            logger.error(f"Failed to add audio: {result.stderr}")
            return False
            
        return True
    except Exception as e:
        logger.error(f"Error adding audio: {str(e)}")
        return False

@router.post("/api/video/video-stabilization", response_model=VideoStabilizationResponse)
def api_video_stabilization(request: VideoStabilizationRequest) -> VideoStabilizationResponse:
>>>>>>> dc34e42d
    """
    Stabilize video segment using VidStab library.
    
    Args:
        request: VideoStabilizationRequest containing video path and timestamps
    Returns:
        JSON object with success status and either data or error message
    Raises:
        HTTPException: If video processing fails at any step
    """
    try:
        logger.info("🎬 Starting video stabilization API call")
        logger.info(f"📁 Input video path: {request.video_path}")
        logger.info(f"⏱️  Time range: {request.time_stamp[0]}s - {request.time_stamp[1]}s")
        
        logger.info("📂 Ensuring directories exist...")
        ensure_directories_exist()
        
        # Generate unique filenames for processing steps
        temp_clip_name = generate_unique_filename("mp4")
        temp_mov_name = generate_unique_filename("mov") 
        final_output_name = generate_unique_filename("mov")
        
        # Define file paths for processing pipeline
        temp_clip_path = f"tmp/{temp_clip_name}"
        temp_mov_path = f"tmp/{temp_mov_name}"
        final_output_path = f"assets/public/{final_output_name}"
        
        logger.info(f"🔄 Generated processing pipeline:")
        logger.info(f"   • Temp clip: {temp_clip_path}")
        logger.info(f"   • Temp MOV: {temp_mov_path}")
        logger.info(f"   • Final output: {final_output_path}")
        
        # Extract video segment from specified time range
        logger.info("✂️  Step 1/3: Extracting video clip...")
        if not extract_video_clip(request.video_path, request.time_stamp[0], 
                                 request.time_stamp[1], temp_clip_path):
            logger.error("❌ Failed to extract video clip")
            raise Exception("Failed to extract video clip")
        logger.info("✅ Video clip extraction completed successfully")
        
        # Convert extracted clip to MOV format
        logger.info("🔄 Step 2/3: Converting to MOV format...")
        if not convert_to_mov(temp_clip_path, temp_mov_path):
            logger.error("❌ Failed to convert video format")
            cleanup_temp_files(temp_clip_path)
            raise Exception("Failed to convert video format")
        logger.info("✅ Video format conversion completed successfully")
        
        # Apply video stabilization using VidStab
        logger.info("🎯 Step 3/3: Applying video stabilization...")
        if not stabilize_video(temp_mov_path, final_output_path):
            logger.error("❌ Failed to stabilize video")
            cleanup_temp_files(temp_clip_path, temp_mov_path)
            raise Exception("Failed to stabilize video")
        logger.info("✅ Video stabilization completed successfully")
        
        # Clean up temporary files after successful processing
        logger.info("🧹 Cleaning up temporary files...")
        cleanup_temp_files(temp_clip_path, temp_mov_path)
        logger.info("✅ Temporary files cleaned up")
        
        # Return response with download link and absolute path
        absolute_path = get_absolute_path(final_output_path)
        download_link = f"/api/assets/public/{final_output_name}"
        
        logger.info("🎉 Video stabilization API call completed successfully!")
        logger.info(f"📥 Download link: {download_link}")
        logger.info(f"📍 Absolute path: {absolute_path}")
        
        response_data = VideoStabilizationResponse(
            link=download_link,
            absolute_path=absolute_path
        )
        return {"success": True, "data": response_data}
        
    except Exception as e:
        # Clean up any remaining temporary files on unexpected error
        logger.error(f"💥 Unexpected error during video processing: {str(e)}")
        logger.info("🧹 Attempting cleanup of temporary files...")
        cleanup_temp_files(temp_clip_path, temp_mov_path, final_output_path)
        return {"success": False, "error": f"Internal server error: {str(e)}"}


<<<<<<< HEAD

# @router.get("/api/image/remove-bg")
# def api_video_background_removal():
#     """Placeholder endpoint for background removal functionality."""
#     pass 


# @router.get("api/image/color-grading")
# def api_video_color_grading():
#     """Placeholder endpoint for color grading functionality."""
#     pass


# @router.get("api/image/portrait-effect")
# def api_video_portrait_effect():
#     """Placeholder endpoint for portrait effect functionality."""
#     pass


# @router.get("api/image/super-resolution")
# def api_video_super_resolution():
#     """Placeholder endpoint for super resolution functionality."""
#     pass
=======
@router.post("/api/video/remove-bg")
async def api_video_background_removal(request: VideoRequest) -> VideoResponse:
    """
    Remove background from video frames using RMBG-1.4 model.
    
    Processes video frame by frame, removes background from each frame,
    and combines frames back into a video with original audio.
    
    Args:
        request: VideoRequest containing path to input video
        
    Returns:
        VideoResponse with download link and absolute path to processed video
        
    Raises:
        HTTPException: If processing fails
    """
    temp_dir = None
    try:
        # Validate video path
        validate_video_path(request.video_path)
        
        # Create temporary files
        temp_dir = create_temp_directory()
        temp_frames_dir = os.path.join(temp_dir, "frames")
        temp_processed_dir = os.path.join(temp_dir, "processed")
        os.makedirs(temp_frames_dir)
        os.makedirs(temp_processed_dir)
        
        # Extract frames and audio
        logger.info("🔄 Step 1/4: Extracting video frames and audio...")
        audio_path = os.path.join(temp_dir, "audio.aac")
        if not extract_frames_and_audio(request.video_path, temp_frames_dir, audio_path):
            logger.error("❌ Failed to extract frames and audio")
            cleanup_temp_files(temp_dir)
            raise HTTPException(status_code=400, detail="Failed to extract video frames")
            
        # Process each frame
        logger.info("🎯 Step 2/4: Processing frames...")
        frame_files = sorted(os.listdir(temp_frames_dir))
        for frame_file in frame_files:
            frame_path = os.path.join(temp_frames_dir, frame_file)
            output_path = os.path.join(temp_processed_dir, frame_file)
            
            # Load frame and remove background
            frame = load_image_from_path(frame_path)
            processed_frame = perform_background_removal(frame)
            save_processed_image_png(processed_frame, output_path)
            
        # Combine processed frames into video
        logger.info("🎬 Step 3/4: Combining processed frames...")
        output_video = os.path.join(temp_dir, "output.mov")
        if not combine_frames_to_video(temp_processed_dir, output_video):
            logger.error("❌ Failed to combine frames")
            cleanup_temp_files(temp_dir)
            raise HTTPException(status_code=400, detail="Failed to combine frames")
            
        # Add audio to final video
        logger.info("🔊 Step 4/4: Adding audio...")
        final_output_name = generate_video_filename(request.video_path, "bg_removed")
        final_output_path = os.path.join("assets", "public", final_output_name)
        if not add_audio_to_video(output_video, audio_path, final_output_path):
            logger.error("❌ Failed to add audio")
            cleanup_temp_files(temp_dir)
            raise HTTPException(status_code=400, detail="Failed to add audio")
            
        # Clean up temporary files
        logger.info("🧹 Cleaning up temporary files...")
        cleanup_temp_files(temp_dir)
        
        # Return response
        absolute_path = get_absolute_path(final_output_path)
        download_link = f"/api/assets/public/{final_output_name}"
        
        return VideoResponse(
            link=download_link,
            absolute_path=absolute_path
        )
        
    except HTTPException:
        raise
    except Exception as e:
        logger.error(f"💥 Unexpected error: {str(e)}")
        if temp_dir:
            cleanup_temp_files(temp_dir)
        raise HTTPException(status_code=500, detail=f"Internal server error: {str(e)}")


@router.post("/api/video/color-grading")
async def api_video_color_grading(request: ColorGradingRequest) -> VideoResponse:
    """
    Apply color grading to video using reference image.
    
    Processes video frame by frame, applies color transfer from reference image
    to each frame, and combines frames back into a video with original audio.
    
    Args:
        request: ColorGradingRequest containing video path and reference image path
        
    Returns:
        VideoResponse with download link and absolute path to processed video
        
    Raises:
        HTTPException: If processing fails
    """
    temp_dir = None
    try:
        # Validate paths
        validate_video_path(request.video_path)
        validate_image_path(request.reference_image_path)
        
        # Load reference image
        reference_image = load_image_from_path(request.reference_image_path)
        
        # Create temporary files
        temp_dir = create_temp_directory()
        temp_frames_dir = os.path.join(temp_dir, "frames")
        temp_processed_dir = os.path.join(temp_dir, "processed")
        os.makedirs(temp_frames_dir)
        os.makedirs(temp_processed_dir)
        
        # Extract frames and audio
        logger.info("🔄 Step 1/4: Extracting video frames and audio...")
        audio_path = os.path.join(temp_dir, "audio.aac")
        if not extract_frames_and_audio(request.video_path, temp_frames_dir, audio_path):
            logger.error("❌ Failed to extract frames and audio")
            cleanup_temp_files(temp_dir)
            raise HTTPException(status_code=400, detail="Failed to extract video frames")
            
        # Process each frame
        logger.info("🎨 Step 2/4: Applying color grading...")
        frame_files = sorted(os.listdir(temp_frames_dir))
        for frame_file in frame_files:
            frame_path = os.path.join(temp_frames_dir, frame_file)
            output_path = os.path.join(temp_processed_dir, frame_file)
            
            # Load frame and apply color transfer
            frame = load_image_from_path(frame_path)
            processed_frame = perform_color_transfer(reference_image, frame)
            save_processed_image(processed_frame, output_path)
            
        # Combine processed frames into video
        logger.info("🎬 Step 3/4: Combining processed frames...")
        output_video = os.path.join(temp_dir, "output.mov")
        if not combine_frames_to_video(temp_processed_dir, output_video):
            logger.error("❌ Failed to combine frames")
            cleanup_temp_files(temp_dir)
            raise HTTPException(status_code=400, detail="Failed to combine frames")
            
        # Add audio to final video
        logger.info("🔊 Step 4/4: Adding audio...")
        final_output_name = generate_video_filename(request.video_path, "color_graded")
        final_output_path = os.path.join("assets", "public", final_output_name)
        if not add_audio_to_video(output_video, audio_path, final_output_path):
            logger.error("❌ Failed to add audio")
            cleanup_temp_files(temp_dir)
            raise HTTPException(status_code=400, detail="Failed to add audio")
            
        # Clean up temporary files
        logger.info("🧹 Cleaning up temporary files...")
        cleanup_temp_files(temp_dir)
        
        # Return response
        absolute_path = get_absolute_path(final_output_path)
        download_link = f"/api/assets/public/{final_output_name}"
        
        return VideoResponse(
            link=download_link,
            absolute_path=absolute_path
        )
        
    except HTTPException:
        raise
    except Exception as e:
        logger.error(f"💥 Unexpected error: {str(e)}")
        if temp_dir:
            cleanup_temp_files(temp_dir)
        raise HTTPException(status_code=500, detail=f"Internal server error: {str(e)}")


@router.post("/api/video/portrait-effect")
async def api_video_portrait_effect(request: VideoRequest) -> VideoResponse:
    """
    Apply portrait effect with depth-based blur to video.
    
    Processes video frame by frame, applies depth-based background blur
    to each frame, and combines frames back into a video with original audio.
    
    Args:
        request: VideoRequest containing path to input video
        
    Returns:
        VideoResponse with download link and absolute path to processed video
        
    Raises:
        HTTPException: If processing fails
    """
    temp_dir = None
    try:
        # Validate video path
        validate_video_path(request.video_path)
        
        # Create temporary files
        temp_dir = create_temp_directory()
        temp_frames_dir = os.path.join(temp_dir, "frames")
        temp_processed_dir = os.path.join(temp_dir, "processed")
        os.makedirs(temp_frames_dir)
        os.makedirs(temp_processed_dir)
        
        # Extract frames and audio
        logger.info("🔄 Step 1/4: Extracting video frames and audio...")
        audio_path = os.path.join(temp_dir, "audio.aac")
        if not extract_frames_and_audio(request.video_path, temp_frames_dir, audio_path):
            logger.error("❌ Failed to extract frames and audio")
            cleanup_temp_files(temp_dir)
            raise HTTPException(status_code=400, detail="Failed to extract video frames")
            
        # Process each frame
        logger.info("🎯 Step 2/4: Applying portrait effect...")
        frame_files = sorted(os.listdir(temp_frames_dir))
        for frame_file in frame_files:
            frame_path = os.path.join(temp_frames_dir, frame_file)
            output_path = os.path.join(temp_processed_dir, frame_file)
            
            # Load frame and apply portrait effect
            frame = load_image_from_path(frame_path)
            processed_frame = create_portrait_effect(frame)
            save_processed_image(processed_frame, output_path)
            
        # Combine processed frames into video
        logger.info("🎬 Step 3/4: Combining processed frames...")
        output_video = os.path.join(temp_dir, "output.mov")
        if not combine_frames_to_video(temp_processed_dir, output_video):
            logger.error("❌ Failed to combine frames")
            cleanup_temp_files(temp_dir)
            raise HTTPException(status_code=400, detail="Failed to combine frames")
            
        # Add audio to final video
        logger.info("🔊 Step 4/4: Adding audio...")
        final_output_name = generate_video_filename(request.video_path, "portrait_effect")
        final_output_path = os.path.join("assets", "public", final_output_name)
        if not add_audio_to_video(output_video, audio_path, final_output_path):
            logger.error("❌ Failed to add audio")
            cleanup_temp_files(temp_dir)
            raise HTTPException(status_code=400, detail="Failed to add audio")
            
        # Clean up temporary files
        logger.info("🧹 Cleaning up temporary files...")
        cleanup_temp_files(temp_dir)
        
        # Return response
        absolute_path = get_absolute_path(final_output_path)
        download_link = f"/api/assets/public/{final_output_name}"
        
        return VideoResponse(
            link=download_link,
            absolute_path=absolute_path
        )
        
    except HTTPException:
        raise
    except Exception as e:
        logger.error(f"💥 Unexpected error: {str(e)}")
        if temp_dir:
            cleanup_temp_files(temp_dir)
        raise HTTPException(status_code=500, detail=f"Internal server error: {str(e)}")
>>>>>>> dc34e42d
<|MERGE_RESOLUTION|>--- conflicted
+++ resolved
@@ -1,13 +1,8 @@
 import logging
-<<<<<<< HEAD
-from fastapi import APIRouter, HTTPException
-from data_models import VideoStabilizationRequest, VideoStabilizationResponse
-=======
 import os
 from fastapi import HTTPException
 from main import router
 from data_models import VideoStabilizationRequest, VideoStabilizationResponse, VideoRequest, VideoResponse, ColorGradingRequest
->>>>>>> dc34e42d
 from utils.video_helpers import (
     generate_unique_filename, extract_video_clip, convert_to_mov,
     stabilize_video, ensure_directories_exist, get_absolute_path, cleanup_temp_files
@@ -27,10 +22,6 @@
 logging.basicConfig(level=logging.INFO)
 logger = logging.getLogger(__name__)
 
-<<<<<<< HEAD
-@router.post("/api/video/video-stabilization")
-def api_video_stabilization(request: VideoStabilizationRequest):
-=======
 def validate_video_path(video_path: str) -> None:
     """Validate that the video path exists and is a valid file."""
     if not os.path.exists(video_path):
@@ -114,7 +105,6 @@
 
 @router.post("/api/video/video-stabilization", response_model=VideoStabilizationResponse)
 def api_video_stabilization(request: VideoStabilizationRequest) -> VideoStabilizationResponse:
->>>>>>> dc34e42d
     """
     Stabilize video segment using VidStab library.
     
@@ -199,31 +189,6 @@
         return {"success": False, "error": f"Internal server error: {str(e)}"}
 
 
-<<<<<<< HEAD
-
-# @router.get("/api/image/remove-bg")
-# def api_video_background_removal():
-#     """Placeholder endpoint for background removal functionality."""
-#     pass 
-
-
-# @router.get("api/image/color-grading")
-# def api_video_color_grading():
-#     """Placeholder endpoint for color grading functionality."""
-#     pass
-
-
-# @router.get("api/image/portrait-effect")
-# def api_video_portrait_effect():
-#     """Placeholder endpoint for portrait effect functionality."""
-#     pass
-
-
-# @router.get("api/image/super-resolution")
-# def api_video_super_resolution():
-#     """Placeholder endpoint for super resolution functionality."""
-#     pass
-=======
 @router.post("/api/video/remove-bg")
 async def api_video_background_removal(request: VideoRequest) -> VideoResponse:
     """
@@ -489,5 +454,4 @@
         logger.error(f"💥 Unexpected error: {str(e)}")
         if temp_dir:
             cleanup_temp_files(temp_dir)
-        raise HTTPException(status_code=500, detail=f"Internal server error: {str(e)}")
->>>>>>> dc34e42d
+        raise HTTPException(status_code=500, detail=f"Internal server error: {str(e)}")