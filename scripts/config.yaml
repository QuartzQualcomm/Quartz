--- conflicted
+++ resolved
@@ -1,13 +1,8 @@
 device: "mps"
 image:
   portrait_effect:
-<<<<<<< HEAD
     depth_threshold: 0.65
     blur_kernel: 8
-=======
-    depth_threshold: 0.5
-    blur_kernel: 12
->>>>>>> 54030aee
   super_resolution:
     target_size: 128
     scale_factor: 1.5
