from typing import Union, Dict
from fastapi import FastAPI, APIRouter
from fastapi.middleware.cors import CORSMiddleware

# Create FastAPI app
app = FastAPI()

# Add CORS middleware
app.add_middleware(
    CORSMiddleware,
    allow_origins=["*"],  # Allows all origins
    allow_credentials=True,
    allow_methods=["*"],  # Allows all methods
    allow_headers=["*"],  # Allows all headers
)

# Create main router
router = APIRouter()

# Import and include routers
from audio_api import router as audio_router
router.include_router(audio_router)

# Mount static files directory to serve processed images
# This allows direct download access via /api/assets/public/<filename>
if os.path.exists("assets/public"):
    router.mount(
        "/api/assets/public", StaticFiles(directory="assets/public"), name="static"
    )

# Import cv_api to register image processing endpoints
import cv_api
import llm_api

# Import video_api to register video processing endpoints
import video_api


@router.get("/api/health")
def health() -> Dict[str, Union[int, str]]:
<<<<<<< HEAD
    return {"status": 200, "message": "quarts backend working"}

# Include the main router in the app
app.include_router(router)
=======
    """
    Health check endpoint to verify backend service status.

    Returns:
        Dict containing status code and message indicating service health
    """
    return {"status": 200, "message": "quartz backend working"}
>>>>>>> 19977b81
<|MERGE_RESOLUTION|>--- conflicted
+++ resolved
@@ -38,17 +38,7 @@
 
 @router.get("/api/health")
 def health() -> Dict[str, Union[int, str]]:
-<<<<<<< HEAD
     return {"status": 200, "message": "quarts backend working"}
 
 # Include the main router in the app
-app.include_router(router)
-=======
-    """
-    Health check endpoint to verify backend service status.
-
-    Returns:
-        Dict containing status code and message indicating service health
-    """
-    return {"status": 200, "message": "quartz backend working"}
->>>>>>> 19977b81
+app.include_router(router)