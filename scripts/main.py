from typing import Union, Dict
from fastapi import FastAPI, APIRouter
from fastapi.middleware.cors import CORSMiddleware
import os

from fastapi.staticfiles import StaticFiles 

# Create FastAPI app
app = FastAPI()

# Add CORS middleware
app.add_middleware(
    CORSMiddleware,
    allow_origins=["*"],  # Allows all origins
    allow_credentials=True,
    allow_methods=["*"],  # Allows all methods
    allow_headers=["*"],  # Allows all headers
)

# Create main router
router = APIRouter()

# Import and include routers
from audio_api import router as audio_router
router.include_router(audio_router)

# Mount static files directory to serve processed images
# This allows direct download access via /api/assets/public/<filename>
if os.path.exists("assets/public"):
    router.mount(
        "/api/assets/public", StaticFiles(directory="assets/public"), name="static"
    )

# Import cv_api to register image processing endpoints
import cv_api
import llm_api
<<<<<<< HEAD
import video_api

# Include routers
router.include_router(cv_api.router)
router.include_router(llm_api.router)
router.include_router(video_api.router)


=======

# Import video_api to register video processing endpoints
import video_api

>>>>>>> dc34e42d

@router.get("/api/health")
def health() -> Dict[str, Union[int, str]]:
    return {"status": 200, "message": "quarts backend working"}

# Include the main router in the app
app.include_router(router)<|MERGE_RESOLUTION|>--- conflicted
+++ resolved
@@ -34,7 +34,6 @@
 # Import cv_api to register image processing endpoints
 import cv_api
 import llm_api
-<<<<<<< HEAD
 import video_api
 
 # Include routers
@@ -43,12 +42,6 @@
 router.include_router(video_api.router)
 
 
-=======
-
-# Import video_api to register video processing endpoints
-import video_api
-
->>>>>>> dc34e42d
 
 @router.get("/api/health")
 def health() -> Dict[str, Union[int, str]]:
