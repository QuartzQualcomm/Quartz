import os
import uuid
from pathlib import Path
from typing import Dict, Any
import yaml

from fastapi import APIRouter, UploadFile, File, HTTPException
from PIL import Image
import numpy as np
import cv2

<<<<<<< HEAD
from models.image import get_super_resolution
=======
from main import router
from models.image import get_super_resolution, get_depth_map


# Load configuration from config.yaml
def load_config() -> Dict[str, Any]:
    """Load configuration from config.yaml file."""
    config_path = Path("config.yaml")
    if config_path.exists():
        with open(config_path, 'r') as f:
            return yaml.safe_load(f)
    else:
        # Return default config if file doesn't exist
        return {
            "device": "cpu",
            "image": {
                "portrait_effect": {
                    "depth_threshold": 0.65,
                    "blur_kernel": 8
                },
                "super_resolution": {
                    "target_size": 128,
                    "scale_factor": 1.5,
                    "upscale_factor": 4
                }
            }
        }

# Load config once at module level
CONFIG = load_config()
>>>>>>> 57f2f36f

router = APIRouter()


def _validate_uploaded_file(file: UploadFile) -> None:
    """
    Validate uploaded file type and size constraints.

    Args:
        file: FastAPI uploaded file object

    Raises:
        HTTPException: If file validation fails
    """
    if not file.content_type or not file.content_type.startswith("image/"):
        raise HTTPException(status_code=400, detail="File must be an image")


def _save_processed_image(image_array: np.ndarray, filename: str) -> str:
    """
    Save processed image array to assets/public directory.

    Args:
        image_array: Processed image as numpy array
        filename: Target filename for saving

    Returns:
        Relative path to saved file
    """
    output_dir = Path("assets/public")
    output_dir.mkdir(parents=True, exist_ok=True)
    output_path = output_dir / filename
    Image.fromarray(image_array).save(output_path)
    return str(output_path)


def _generate_unique_filename(original_filename: str) -> str:
    """
    Generate unique filename with UUID prefix to prevent conflicts.

    Args:
        original_filename: Original uploaded filename

    Returns:
        Unique filename with UUID prefix
    """
    file_ext = Path(original_filename).suffix
    unique_id = str(uuid.uuid4())[:8]
    return f"sr_{unique_id}{file_ext}"


def _process_image_upload(file: UploadFile) -> Image.Image:
    """
    Process uploaded file and convert to PIL Image format.

    Args:
        file: FastAPI uploaded file object

    Returns:
        PIL Image object

    Raises:
        HTTPException: If image processing fails
    """
    try:
        return Image.open(file.file)
    except Exception as e:
        raise HTTPException(status_code=400, detail=f"Invalid image file: {str(e)}")


def _apply_depth_based_blur(image_array: np.ndarray, depth_map: np.ndarray, 
                           depth_threshold: float = None, blur_kernel: int = None) -> np.ndarray:
    """
    Apply Gaussian blur to pixels based on depth map threshold.
    
    Args:
        image_array: Original image as numpy array
        depth_map: Depth map with normalized values (0-1)
        depth_threshold: Depth threshold below which pixels are blurred (uses config if None)
        blur_kernel: Gaussian blur kernel size in pixels (uses config if None)
        
    Returns:
        Image array with depth-based blur applied
    """
    # Use config values if parameters not provided
    if depth_threshold is None:
        depth_threshold = CONFIG["image"]["portrait_effect"]["depth_threshold"]
    if blur_kernel is None:
        blur_kernel = CONFIG["image"]["portrait_effect"]["blur_kernel"]
    # Create blur mask for pixels below depth threshold
    blur_mask = depth_map < depth_threshold
    
    # Apply Gaussian blur to entire image
    blurred_image = cv2.GaussianBlur(image_array, (blur_kernel * 2 + 1, blur_kernel * 2 + 1), 0)
    
    # Blend original and blurred based on mask
    result = np.where(blur_mask[..., np.newaxis], blurred_image, image_array)
    return result.astype(np.uint8)


def _create_portrait_effect(pil_image: Image.Image) -> np.ndarray:
    """
    Create portrait effect by applying depth-based background blur.
    
    Args:
        pil_image: Input PIL Image object
        
    Returns:
        Processed image array with portrait effect applied
        
    Raises:
        RuntimeError: If depth estimation or blur processing fails
    """
    try:
        # Generate depth map for the image
        depth_map = get_depth_map(pil_image)
        
        # Convert PIL image to numpy array
        image_array = np.array(pil_image)
        
        # Apply depth-based blur with specified parameters
        portrait_result = _apply_depth_based_blur(image_array, depth_map)
        return portrait_result
        
    except Exception as e:
        raise RuntimeError(f"Portrait effect processing failed: {str(e)}")


@router.post("/api/image/super-resolution")
async def api_image_super_resolution(file: UploadFile = File(...)) -> Dict[str, Any]:
    """
    Apply super resolution enhancement to uploaded image.

    Accepts an uploaded image file, processes it using Real-ESRGAN x4plus model,
    and returns a download link to the enhanced image in assets/public directory.

    Args:
        file: Uploaded image file (JPEG, PNG, etc.)

    Returns:
        JSON object containing download link to processed image

    Raises:
        HTTPException: If file validation or processing fails
    """
    try:
        # Validate uploaded file format and constraints
        _validate_uploaded_file(file)

        # Process uploaded file to PIL Image
        pil_image = _process_image_upload(file)

        # Apply super resolution using models/image function
        enhanced_array = get_super_resolution(pil_image)

        # Generate unique filename and save processed image
        unique_filename = _generate_unique_filename(file.filename)
        saved_path = _save_processed_image(enhanced_array, unique_filename)

        # Construct public download URL
        download_url = f"/api/assets/public/{unique_filename}"

        return {"link": download_url}

    except HTTPException:
        raise
    except Exception as e:
        raise HTTPException(status_code=500, detail=f"Processing failed: {str(e)}")


@router.get("/api/image/remove-bg")
def api_image_background_removal():
    """Placeholder endpoint for background removal functionality."""
    pass


def _convert_to_lab_color_space(image_array: np.ndarray) -> np.ndarray:
    """
    Convert RGB image array to LAB color space for color transfer processing.
    
    Args:
        image_array: RGB image as numpy array
        
    Returns:
        Image array in LAB color space
    """
    return cv2.cvtColor(image_array, cv2.COLOR_RGB2LAB).astype(np.float32)


def _calculate_color_statistics(lab_image: np.ndarray) -> tuple:
    """
    Calculate mean and standard deviation for each LAB channel.
    
    Args:
        lab_image: Image in LAB color space
        
    Returns:
        Tuple of (mean, std) arrays for LAB channels
    """
    mean = np.mean(lab_image, axis=(0, 1))
    std = np.std(lab_image, axis=(0, 1))
    return mean, std


def _apply_color_transfer_statistics(target_lab: np.ndarray, target_stats: tuple, 
                                   reference_stats: tuple) -> np.ndarray:
    """
    Apply reference image color statistics to target image.
    
    Args:
        target_lab: Target image in LAB color space
        target_stats: Target image (mean, std) statistics
        reference_stats: Reference image (mean, std) statistics
        
    Returns:
        Color-transferred image in LAB color space
    """
    target_mean, target_std = target_stats
    ref_mean, ref_std = reference_stats
    
    # Normalize target image and apply reference statistics
    normalized = (target_lab - target_mean) * (ref_std / target_std) + ref_mean
    return np.clip(normalized, 0, 255)


def _convert_lab_to_rgb(lab_image: np.ndarray) -> np.ndarray:
    """
    Convert LAB color space image back to RGB format.
    
    Args:
        lab_image: Image in LAB color space
        
    Returns:
        RGB image as numpy array (uint8)
    """
    rgb_image = cv2.cvtColor(lab_image.astype(np.uint8), cv2.COLOR_LAB2RGB)
    return rgb_image


def _perform_color_transfer(reference_image: Image.Image, target_image: Image.Image) -> np.ndarray:
    """
    Transfer color characteristics from reference image to target image.
    
    Args:
        reference_image: PIL Image to use as color reference
        target_image: PIL Image to apply color transfer to
        
    Returns:
        Color-transferred image as numpy array
        
    Raises:
        RuntimeError: If color transfer processing fails
    """
    try:
        # Convert PIL images to numpy arrays
        ref_array = np.array(reference_image)
        target_array = np.array(target_image)
        
        # Convert to LAB color space for better color transfer
        ref_lab = _convert_to_lab_color_space(ref_array)
        target_lab = _convert_to_lab_color_space(target_array)
        
        # Calculate color statistics for both images
        ref_stats = _calculate_color_statistics(ref_lab)
        target_stats = _calculate_color_statistics(target_lab)
        
        # Apply color transfer using statistical matching
        transferred_lab = _apply_color_transfer_statistics(target_lab, target_stats, ref_stats)
        
        # Convert back to RGB color space
        result_rgb = _convert_lab_to_rgb(transferred_lab)
        return result_rgb
        
    except Exception as e:
        raise RuntimeError(f"Color transfer processing failed: {str(e)}")


@router.post("/api/image/color-transfer")
async def api_image_color_transfer(
    reference_file: UploadFile = File(..., description="Reference image for color grading"),
    target_file: UploadFile = File(..., description="Target image to apply color transfer")
) -> Dict[str, Any]:
    """
    Apply color transfer from reference image to target image.
    
    Accepts two uploaded image files - a reference image providing the color palette
    and a target image to receive the color transfer. Uses LAB color space statistics
    matching to transfer color characteristics while preserving image structure.
    Returns download link to the processed image in assets/public directory.
    
    Args:
        reference_file: Reference image file for color palette (JPEG, PNG, etc.)
        target_file: Target image file to receive color transfer (JPEG, PNG, etc.)
        
    Returns:
        JSON object containing download link to color-transferred image
        
    Raises:
        HTTPException: If file validation or processing fails
    """
    try:
        # Validate both uploaded files
        _validate_uploaded_file(reference_file)
        _validate_uploaded_file(target_file)
        
        # Process uploaded files to PIL Images
        reference_image = _process_image_upload(reference_file)
        target_image = _process_image_upload(target_file)
        
        # Apply color transfer from reference to target
        transferred_array = _perform_color_transfer(reference_image, target_image)
        
        # Generate unique filename and save processed image
        unique_filename = _generate_unique_filename(target_file.filename)
        unique_filename = unique_filename.replace("sr_", "color_transfer_")
        saved_path = _save_processed_image(transferred_array, unique_filename)
        
        # Construct public download URL
        download_url = f"/api/assets/public/{unique_filename}"
        
        return {"link": download_url}
        
    except HTTPException:
        raise
    except Exception as e:
        raise HTTPException(status_code=500, detail=f"Color transfer processing failed: {str(e)}")


@router.get("/api/image/image-generation")
def api_image_generate_image():
    """Placeholder endpoint for image generation functionality."""
    pass


@router.post("/api/image/portrait-effect")
async def api_image_portrait_effect(file: UploadFile = File(...)) -> Dict[str, Any]:
    """
    Apply portrait effect with depth-based background blur to uploaded image.
    
    Accepts an uploaded image file, generates depth map, and applies Gaussian blur
    to background areas (depth < 0.65) while keeping foreground subjects sharp.
    Returns download link to the processed image in assets/public directory.
    
    Args:
        file: Uploaded image file (JPEG, PNG, etc.)
        
    Returns:
        JSON object containing download link to processed portrait image
        
    Raises:
        HTTPException: If file validation or processing fails
    """
    try:
        # Validate uploaded file format and constraints
        _validate_uploaded_file(file)
        
        # Process uploaded file to PIL Image
        pil_image = _process_image_upload(file)
        
        # Apply portrait effect using depth-based blur
        portrait_array = _create_portrait_effect(pil_image)
        
        # Generate unique filename and save processed image
        unique_filename = _generate_unique_filename(file.filename)
        unique_filename = unique_filename.replace("sr_", "portrait_")
        saved_path = _save_processed_image(portrait_array, unique_filename)
        
        # Construct public download URL
        download_url = f"/api/assets/public/{unique_filename}"
        
        return {"link": download_url}
        
    except HTTPException:
        raise
    except Exception as e:
        raise HTTPException(status_code=500, detail=f"Portrait effect processing failed: {str(e)}")<|MERGE_RESOLUTION|>--- conflicted
+++ resolved
@@ -9,9 +9,6 @@
 import numpy as np
 import cv2
 
-<<<<<<< HEAD
-from models.image import get_super_resolution
-=======
 from main import router
 from models.image import get_super_resolution, get_depth_map
 
@@ -42,7 +39,6 @@
 
 # Load config once at module level
 CONFIG = load_config()
->>>>>>> 57f2f36f
 
 router = APIRouter()
 
