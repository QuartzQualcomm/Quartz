--- conflicted
+++ resolved
@@ -2,15 +2,6 @@
 import axios from "axios";
 
 export const ipcQuartz = {
-<<<<<<< HEAD
-  handleLLMResponse: async (event: any, command: string, context: any) => {
-    try {
-          const response = await axios.post("http://0.0.0.0:8000/api/llm", {
-            command,
-            context
-          });
-          return response.data;
-=======
   handleLLMResponse: async (_: any, command: string, context: any) => {
     try {
       const response = await axios.post("http://localhost:5001/api/llm", {
@@ -22,7 +13,6 @@
 
       return response.data;
 
->>>>>>> ae86b9f5
     } catch (error) {
       console.error("Error handling LLM response:", error);
       throw error;
