--- conflicted
+++ resolved
@@ -2,25 +2,10 @@
 import axios from "axios";
 
 export const ipcQuartz = {
-<<<<<<< HEAD
-  handleLLMResponse: async (event: any, command: string) => {
-=======
-  handleLLMResponse: async (options: any) => {
-
-    let output_image_path = "/Users/pjr/Downloads/fole/boy.png"
-    const response = await axios.get("")
-    
-    return {
-      type: "sr",
-      data: {
-        outpath: output_image_path
-      }
-    };
-
->>>>>>> 0ebb2dd2
+  handleLLMResponse: async (event: any, command: string,context:any) => {
     try {
           const response = await axios.get("http://0.0.0.0:8000/api/llm", {
-            params: { command }
+            params: { command:command,context:context }
           });
           return response.data;
     } catch (error) {
